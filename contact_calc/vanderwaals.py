############################################################################
# Copyright 2018 Anthony Ma & Stanford University                          #
#                                                                          #
# Licensed under the Apache License, Version 2.0 (the "License");          #
# you may not use this file except in compliance with the License.         #
# You may obtain a copy of the License at                                  #
#                                                                          #
#     http://www.apache.org/licenses/LICENSE-2.0                           #
#                                                                          #
# Unless required by applicable law or agreed to in writing, software      #
# distributed under the License is distributed on an "AS IS" BASIS,        #
# WITHOUT WARRANTIES OR CONDITIONS OF ANY KIND, either express or implied. #
# See the License for the specific language governing permissions and      #
# limitations under the License.                                           #
############################################################################

##############################################################################
# Imports
##############################################################################

from .contact_utils import *
from .atom import *

__all__ = ["compute_vanderwaals"]

##############################################################################
# Globals
##############################################################################

ALPHA_CARBON_DIST_CUTOFF = 10.0  # Angstroms
SOFT_VDW_CUTOFF = 5.0  # Angstroms


##############################################################################
# Functions
##############################################################################


def compute_vanderwaals(traj_frag_molid, frame_idx, index_to_atom, sele_id, sele_id2, ligands,
                        VDW_EPSILON, VDW_RES_DIFF):
    """
    Compute all vanderwaals interactions in a frame of simulation

    Parameters
    ----------
    traj_frag_molid: int
        Identifier to simulation fragment in VMD
    frame_idx: int
        Frame number to query
    index_to_atom: dict
        Maps VMD atom index to Atom
    sele_id: string, default = None
        Compute contacts on subset of atom selection based on VMD query
    sele_id2: string, default = None
        If second VMD query is specified, then compute contacts between atom selection 1 and 2
    sele1_atoms: list 
        List of atom label strings for all atoms in selection 1
    sele2_atoms: list 
        List of atom label strings for all atoms in selection 2
    ligands: list of string
        Residue names of ligands
    VDW_EPSILON: float, default = 0.5 angstroms
        amount of padding for calculating vanderwaals contacts
    VDW_RES_DIFF: int, default = 2
        minimum residue distance for which to consider computing vdw interactions

    Returns
    -------
    vanderwaals: list of tuples, [(frame_idx, itype, atom1_label, atom2_label), ...]
        itype = "vdw"
    """
    
    sel1 = "" if sele_id is None else "and (%s) " % (sele_id)
    sel2 = "" if sele_id2 is None else "and (%s) " % (sele_id2)
    custom_lig = "" if not ligands else "or (resname " + (" ".join(ligands)) + ") "
<<<<<<< HEAD
    evaltcl("set vdw_atoms1 [atomselect %s \" noh and ( protein or (hetero and not water and not lipid) %s) %s\" "
            "frame %s]" % (traj_frag_molid, custom_lig, sel1, frame_idx))
    evaltcl("set vdw_atoms2 [atomselect %s \" noh and ( protein or (hetero and not water and not lipid) %s) %s\" "
            "frame %s]" % (traj_frag_molid, custom_lig, sel2, frame_idx))
=======
    evaltcl("set vdw_atoms1 [atomselect %s \" noh and ( protein or (hetero and not solv and not lipid) %s) %s\" frame %s]" %
            (traj_frag_molid, custom_lig, sel1, frame_idx))
    evaltcl("set vdw_atoms2 [atomselect %s \" noh and ( protein or (hetero and not solv and not lipid) %s) %s\" frame %s]" %
            (traj_frag_molid, custom_lig, sel2, frame_idx))
>>>>>>> f476a1dd

    if sel2 == "":
        contacts = evaltcl("measure contacts %s $vdw_atoms1" % SOFT_VDW_CUTOFF)
    else:  
        contacts = evaltcl("measure contacts %s $vdw_atoms1 $vdw_atoms2" % SOFT_VDW_CUTOFF)
    contact_index_pairs = parse_contacts(contacts)
    evaltcl("$vdw_atoms1 delete")
    evaltcl("$vdw_atoms2 delete")
    
    vanderwaals = []
    for atom1_index, atom2_index in contact_index_pairs:

        # Convert to atom label
        atom1, atom2 = index_to_atom[atom1_index], index_to_atom[atom2_index]

        if atom1.chain == atom2.chain and abs(atom1.resid - atom2.resid) < VDW_RES_DIFF:
            continue

        # Perform distance cutoff with atom indices
        distance = compute_distance(traj_frag_molid, frame_idx, atom1_index, atom2_index)

        # vanderwaal_cutoff = ATOM_RADIUS[element1] + ATOM_RADIUS[element2] + VDW_EPSILON
        vanderwaal_cutoff = atom1.vdwradius + atom2.vdwradius + VDW_EPSILON
        if distance < vanderwaal_cutoff:
            vanderwaals.append([frame_idx, "vdw", atom1.get_label(), atom2.get_label()])

    return vanderwaals<|MERGE_RESOLUTION|>--- conflicted
+++ resolved
@@ -73,17 +73,10 @@
     sel1 = "" if sele_id is None else "and (%s) " % (sele_id)
     sel2 = "" if sele_id2 is None else "and (%s) " % (sele_id2)
     custom_lig = "" if not ligands else "or (resname " + (" ".join(ligands)) + ") "
-<<<<<<< HEAD
-    evaltcl("set vdw_atoms1 [atomselect %s \" noh and ( protein or (hetero and not water and not lipid) %s) %s\" "
+    evaltcl("set vdw_atoms1 [atomselect %s \" noh and ( protein or (hetero and not solv and not lipid) %s) %s\" "
             "frame %s]" % (traj_frag_molid, custom_lig, sel1, frame_idx))
-    evaltcl("set vdw_atoms2 [atomselect %s \" noh and ( protein or (hetero and not water and not lipid) %s) %s\" "
+    evaltcl("set vdw_atoms2 [atomselect %s \" noh and ( protein or (hetero and not solv and not lipid) %s) %s\" "
             "frame %s]" % (traj_frag_molid, custom_lig, sel2, frame_idx))
-=======
-    evaltcl("set vdw_atoms1 [atomselect %s \" noh and ( protein or (hetero and not solv and not lipid) %s) %s\" frame %s]" %
-            (traj_frag_molid, custom_lig, sel1, frame_idx))
-    evaltcl("set vdw_atoms2 [atomselect %s \" noh and ( protein or (hetero and not solv and not lipid) %s) %s\" frame %s]" %
-            (traj_frag_molid, custom_lig, sel2, frame_idx))
->>>>>>> f476a1dd
 
     if sel2 == "":
         contacts = evaltcl("measure contacts %s $vdw_atoms1" % SOFT_VDW_CUTOFF)
